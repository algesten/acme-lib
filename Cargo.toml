--- conflicted
+++ resolved
@@ -18,11 +18,7 @@
 serde = { version = "1.0", features = ["derive"] }
 serde_json = "1.0"
 time = "0.1"
-<<<<<<< HEAD
-ureq = "1"
-=======
 reqwest = "0.9"
->>>>>>> c4b7252e
 
 [dev-dependencies]
 env_logger = { version = "0.7", default-features = false }
