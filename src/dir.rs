--- conflicted
+++ resolved
@@ -77,15 +77,9 @@
         }.or_else(|_| Err("failed to setup proxy for client"))?;
 
         let dir_url = url.to_url();
-<<<<<<< HEAD
         let mut res = req_handle_error(req_get(&client,&dir_url))?;
         let api_directory: ApiDirectory = read_json(&mut res)?;
         let nonce_pool = Arc::new(NoncePool::new(client, &api_directory.newNonce));
-=======
-        let res = req_handle_error(req_get(dir_url))?;
-        let api_directory: ApiDirectory = read_json(res)?;
-        let nonce_pool = Arc::new(NoncePool::new(&api_directory.newNonce));
->>>>>>> f91379d0
         Ok(Directory {
             persist,
             nonce_pool,
