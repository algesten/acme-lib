//! Order life cycle.
//!
//! An order goes through a life cycle of different states that require various actions by
//! the user. To ensure the user only use appropriate actions, this library have simple façade
//! structs that wraps the actual [`ApiOrder`].
//!
//! 1. First prove ownership:
//!    * [`NewOrder`] -> [`Auth`]* -> [`Challenge`]
//! 2. Then submit CSR and download the cert.
//!    * [`NewOrder`] -> [`CsrOrder`] -> [`CertOrder`]
//!
//! \* Possibly multiple auths.
//!
//! [`ApiOrder`]: ../api/struct.ApiOrder.html
//! [`NewOrder`]: struct.NewOrder.html
//! [`Auth`]: struct.Auth.html
//! [`Challenge`]: struct.Challenge.html
//! [`CsrOrder`]: struct.CsrOrder.html
//! [`CertOrder`]: struct.CertOrder.html
use openssl::pkey::{self, PKey};
use std::sync::Arc;
use std::thread;
use std::time::Duration;

use crate::acc::AccountInner;
use crate::api::{ApiAuth, ApiEmptyString, ApiFinalize, ApiOrder, ApiProblem};
use crate::cert::{create_csr, Certificate};
use crate::persist::{Persist, PersistKey, PersistKind};
use crate::util::{base64url, read_json};
use crate::Result;
use std::error::Error;

mod auth;

pub use self::auth::{Auth, Challenge};

/// The order wrapped with an outer façade.
pub(crate) struct Order<P: Persist> {
    inner: Arc<AccountInner<P>>,
    api_order: ApiOrder,
    url: String,
}

impl<P: Persist> Order<P> {
    pub(crate) fn new(inner: &Arc<AccountInner<P>>, api_order: ApiOrder, url: String) -> Self {
        Order {
            inner: inner.clone(),
            api_order,
            url,
        }
    }
}

/// Helper to refresh an order status (POST-as-GET).
pub(crate) fn refresh_order<P: Persist>(
    inner: &Arc<AccountInner<P>>,
    url: String,
    want_status: &'static str,
) -> Result<Order<P>> {
    let mut res = inner.transport.call(&url, &ApiEmptyString)?;

    // our test rig requires the order to be in `want_status`.
    // api_order_of is different for test compilation
    let api_order = api_order_of(&mut res, want_status)?;

    Ok(Order {
        inner: inner.clone(),
        api_order,
        url,
    })
}

#[cfg(not(test))]
fn api_order_of(res: &mut reqwest::Response, _want_status: &str) -> Result<ApiOrder> {
    read_json(res)
}

#[cfg(test)]
// our test rig requires the order to be in `want_status`
fn api_order_of(res: ureq::Response, want_status: &str) -> Result<ApiOrder> {
    let s = res.into_string()?;
    #[allow(clippy::trivial_regex)]
    let re = regex::Regex::new("<STATUS>").unwrap();
    let b = re.replace_all(&s, want_status).to_string();
    let api_order: ApiOrder = serde_json::from_str(&b)?;
    Ok(api_order)
}

/// A new order created by [`Account::new_order`].
///
/// An order is created using one or many domains (a primary `CN` and possible multiple
/// alt names). All domains in the order must have authorizations ([confirmed ownership])
/// before the order can progress to submitting a [CSR].
///
/// This order façade provides calls to provide such authorizations and to progress the order
/// when ready.
///
/// The ACME API provider might "remember" for a time that you already own a domain, which
/// means you might not need to prove the ownership every time. Use appropriate methods to
/// first check whether you really need to handle authorizations.
///
/// [`Account::new_order`]: ../struct.Account.html#method.new_order
/// [confirmed ownership]: ../index.html#domain-ownership
/// [CSR]: https://en.wikipedia.org/wiki/Certificate_signing_request
pub struct NewOrder<P: Persist> {
    pub(crate) order: Order<P>,
}

impl<P: Persist> NewOrder<P> {
    /// Tell if the domains in this order have been authorized.
    ///
    /// This doesn't do any calls against the API. You must manually call [`refresh`].
    ///
    /// In ACME API terms, the order can either be `ready` or `valid`, which both would
    /// mean we have passed the authorization stage.
    ///
    /// [`refresh`]: struct.NewOrder.html#method.refresh
    pub fn is_validated(&self) -> bool {
        self.order.api_order.is_status_ready() || self.order.api_order.is_status_valid()
    }

    /// If the order [`is_validated`] progress it to a [`CsrOrder`].
    ///
    /// This doesn't do any calls against the API. You must manually call [`refresh`].
    ///
    /// [`is_validated`]: struct.NewOrder.html#method.is_validated
    /// [`CsrOrder`]: struct.CsrOrder.html
    pub fn confirm_validations(&self) -> Option<CsrOrder<P>> {
        if self.is_validated() {
            Some(CsrOrder {
                order: Order::new(
                    &self.order.inner,
                    self.order.api_order.clone(),
                    self.order.url.clone(),
                ),
            })
        } else {
            None
        }
    }

    /// Refresh the order state against the ACME API.
    ///
    /// The specification calls this a "POST-as-GET" against the order URL.
    pub fn refresh(&mut self) -> Result<()> {
        let order = refresh_order(&self.order.inner, self.order.url.clone(), "ready")?;
        self.order = order;
        Ok(())
    }

    /// Provide the authorizations. The number of authorizations will be the same as
    /// the number of domains requests, i.e. at least one (the primary CN), but possibly
    /// more (for alt names).
    ///
    /// If the order includes new domain names that have not been authorized before, this
    /// list might contain a mix of already valid and not yet valid auths.
    pub fn authorizations(&self) -> Result<Vec<Auth<P>>> {
        let mut result = vec![];
        if let Some(authorizations) = &self.order.api_order.authorizations {
            for auth_url in authorizations {
                let mut res = self.order.inner.transport.call(auth_url, &ApiEmptyString)?;
                let api_auth: ApiAuth = read_json(&mut res)?;
                result.push(Auth::new(&self.order.inner, api_auth, auth_url));
            }
        }
        Ok(result)
    }

    /// Access the underlying JSON object for debugging.
    pub fn api_order(&self) -> &ApiOrder {
        &self.order.api_order
    }
}

/// An order that is ready for a [CSR] submission.
///
/// To submit the CSR is called "finalizing" the order.
///
/// To finalize, the user supplies a private key (from which a public key is derived). This
/// library provides [functions to create private keys], but the user can opt for creating them
/// in some other way.
///
/// This library makes no attempt at validating which key algorithms are used. Unsupported
/// algorithms will show as an error when finalizing the order. It is up to the ACME API
/// provider to decide which key algorithms to support.
///
/// Right now Let's Encrypt [supports]:
///
/// * RSA keys from 2048 to 4096 bits in length
/// * P-256 and P-384 ECDSA keys
///
/// [CSR]: https://en.wikipedia.org/wiki/Certificate_signing_request
/// [functions to create key pairs]: ../index.html#functions
/// [supports]: https://letsencrypt.org/docs/integration-guide/#supported-key-algorithms
pub struct CsrOrder<P: Persist> {
    pub(crate) order: Order<P>,
}

impl<P: Persist> CsrOrder<P> {
    /// Finalize the order by providing a private key as PEM.
    ///
    /// Once the CSR has been submitted, the order goes into a `processing` status,
    /// where we must poll until the status changes. The `delay_millis` is the
    /// amount of time to wait between each poll attempt.
    ///
    /// This is a convenience wrapper that in turn calls the lower level [`finalize_pkey`].
    ///
    /// [`finalize_pkey`]: struct.CsrOrder.html#method.finalize_pkey
    pub fn finalize(self, private_key_pem: &str, delay_millis: u64) -> Result<CertOrder<P>> {
        let pkey_pri = PKey::private_key_from_pem(private_key_pem.as_bytes())
            .map_err(|e| format!("Error reading private key PEM: {}", e))?;
        self.finalize_pkey(pkey_pri, delay_millis)
    }

    /// Lower level finalize call that works directly with the openssl crate structures.
    ///
    /// Creates the CSR for the domains in the order and submit it to the ACME API.
    ///
    /// Once the CSR has been submitted, the order goes into a `processing` status,
    /// where we must poll until the status changes. The `delay_millis` is the
    /// amount of time to wait between each poll attempt.
    pub fn finalize_pkey(
        self,
        private_key: PKey<pkey::Private>,
        delay_millis: u64,
    ) -> Result<CertOrder<P>> {
        //
        // the domains that we have authorized
        let domains = self.order.api_order.domains();

        // csr from private key and authorized domains.
        let csr = create_csr(&private_key, &domains)?;

        // this is not the same as PEM.
        let csr_der = csr.to_der().expect("to_der()");
        let csr_enc = base64url(&csr_der);
        let finalize = ApiFinalize { csr: csr_enc };

        let inner = self.order.inner;
        let order_url = self.order.url;
        let finalize_url = &self.order.api_order.finalize;

        // if the CSR is invalid, we will get a 4xx code back that
        // bombs out from this retry_call.
        inner.transport.call(finalize_url, &finalize)?;

        // wait for the status to not be processing.
        // valid -> cert is issued
        // invalid -> the whole thing is off
        let order = wait_for_order_status(&inner, &order_url, delay_millis)?;

        if !order.api_order.is_status_valid() {
            return Err(format!("Order is in status: {:?}", order.api_order.status).into());
        }

        Ok(CertOrder { private_key, order })
    }

    /// Access the underlying JSON object for debugging.
    pub fn api_order(&self) -> &ApiOrder {
        &self.order.api_order
    }
}

fn wait_for_order_status<P: Persist>(
    inner: &Arc<AccountInner<P>>,
    url: &str,
    delay_millis: u64,
) -> Result<Order<P>> {
    loop {
        let order = refresh_order(inner, url.to_string(), "valid")?;
        if !order.api_order.is_status_processing() {
            return Ok(order);
        }
        thread::sleep(Duration::from_millis(delay_millis));
    }
}

/// Order for an issued certificate that is ready to download.
pub struct CertOrder<P: Persist> {
    private_key: PKey<pkey::Private>,
    order: Order<P>,
}

impl<P: Persist> CertOrder<P> {
    /// Request download of the issued certificate.
    ///
    /// When downloaded, the certificate and key will be saved in the
    /// persistence. They can later be retreived using [`Account::certificate`].
    ///
    /// [`Account::certificate`]: ../struct.Account.html#method.certificate
    pub fn download_and_save_cert(self) -> Result<Certificate> {
        //
        let primary_name = self.order.api_order.domains()[0].to_string();
        let url = self.order.api_order.certificate.expect("certificate url");
        let inner = self.order.inner;
        let realm = &inner.realm[..];

        let mut res = inner.transport.call(&url, &ApiEmptyString)?;

        // save key and cert into persistence
        let persist = &inner.persist;
        let pk_key = PersistKey::new(realm, PersistKind::PrivateKey, &primary_name);
        let pkey_pem_bytes = self.private_key.private_key_to_pem_pkcs8().expect("to_pem");
        let pkey_pem = String::from_utf8_lossy(&pkey_pem_bytes);
        debug!("Save private key: {}", pk_key);
        persist.put(&pk_key, &pkey_pem_bytes)?;

<<<<<<< HEAD
        let cert = res.into_string()?;
        let pk_crt = PersistKey::new(realm, PersistKind::Certificate, &primary_name);
=======
        let cert = match res.text() {
            Ok(cert) => Ok(cert),
            Err(err) => Err(ApiProblem{
                _type: "reqwest".to_string(),
                detail: Some(err.description().to_string()),
                subproblems: None
            })
        }?;
        let pk_crt = PersistKey::new(&realm, PersistKind::Certificate, &primary_name);
>>>>>>> c4b7252e
        debug!("Save certificate: {}", pk_crt);
        persist.put(&pk_crt, cert.as_bytes())?;

        Ok(Certificate::new(pkey_pem.to_string(), cert))
    }

    /// Access the underlying JSON object for debugging.
    pub fn api_order(&self) -> &ApiOrder {
        &self.order.api_order
    }
}

#[cfg(test)]
mod test {
    use super::*;
    use crate::persist::*;
    use crate::*;

    #[test]
    fn test_get_authorizations() -> Result<()> {
        let server = crate::test::with_directory_server();
        let url = DirectoryUrl::Other(&server.dir_url);
        let persist = MemoryPersist::new();
        let dir = Directory::from_url(persist, url)?;
        let acc = dir.account("foo@bar.com")?;
        let ord = acc.new_order("acmetest.example.com", &[])?;
        let _ = ord.authorizations()?;
        Ok(())
    }

    #[test]
    fn test_finalize() -> Result<()> {
        let server = crate::test::with_directory_server();
        let url = DirectoryUrl::Other(&server.dir_url);
        let persist = MemoryPersist::new();
        let dir = Directory::from_url(persist, url)?;
        let acc = dir.account("foo@bar.com")?;
        let ord = acc.new_order("acmetest.example.com", &[])?;
        // shortcut auth
        let ord = CsrOrder { order: ord.order };
        let pkey = cert::create_p256_key();
        let _ord = ord.finalize_pkey(pkey, 1)?;
        Ok(())
    }

    #[test]
    fn test_download_and_save_cert() -> Result<()> {
        let server = crate::test::with_directory_server();
        let url = DirectoryUrl::Other(&server.dir_url);
        let persist = MemoryPersist::new();
        let dir = Directory::from_url(persist, url)?;
        let acc = dir.account("foo@bar.com")?;
        let ord = acc.new_order("acmetest.example.com", &[])?;

        // shortcut auth
        let ord = CsrOrder { order: ord.order };
        let pkey = cert::create_p256_key();
        let ord = ord.finalize_pkey(pkey, 1)?;

        let cert = ord.download_and_save_cert()?;
        assert_eq!("CERT HERE", cert.certificate());
        assert!(!cert.private_key().is_empty());

        // check that the keys have been persisted
        let cert2 = acc.certificate("acmetest.example.com")?.unwrap();
        assert_eq!(cert.private_key(), cert2.private_key());
        assert_eq!(cert.certificate(), cert2.certificate());
        assert_eq!(cert.valid_days_left(), 89);

        Ok(())
    }
}<|MERGE_RESOLUTION|>--- conflicted
+++ resolved
@@ -28,7 +28,6 @@
 use crate::persist::{Persist, PersistKey, PersistKind};
 use crate::util::{base64url, read_json};
 use crate::Result;
-use std::error::Error;
 
 mod auth;
 
@@ -306,20 +305,15 @@
         debug!("Save private key: {}", pk_key);
         persist.put(&pk_key, &pkey_pem_bytes)?;
 
-<<<<<<< HEAD
-        let cert = res.into_string()?;
-        let pk_crt = PersistKey::new(realm, PersistKind::Certificate, &primary_name);
-=======
         let cert = match res.text() {
             Ok(cert) => Ok(cert),
             Err(err) => Err(ApiProblem{
                 _type: "reqwest".to_string(),
-                detail: Some(err.description().to_string()),
+                detail: Some(err.to_string()),
                 subproblems: None
             })
         }?;
         let pk_crt = PersistKey::new(&realm, PersistKind::Certificate, &primary_name);
->>>>>>> c4b7252e
         debug!("Save certificate: {}", pk_crt);
         persist.put(&pk_crt, cert.as_bytes())?;
 
